--- conflicted
+++ resolved
@@ -82,11 +82,7 @@
     def total_size(self) -> int:
         """Total size of all versions"""
         # latest is also in versions
-<<<<<<< HEAD
-        return sum(v.size for v in self.versions)
-=======
         return sum(v.size for v in self.versions if v.size is not None)
->>>>>>> 69e8acad
 
 
 def redis_is_running() -> bool:
