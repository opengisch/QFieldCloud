import logging
import sys
from pathlib import Path
from typing import Dict
from xml.etree import ElementTree

from qfieldcloud.qgis.utils import (
    BaseException,
    get_layers_data,
    layers_data_to_string,
    start_app,
)
from qgis.core import QgsMapRendererParallelJob, QgsMapSettings, QgsProject
from qgis.PyQt.QtCore import QEventLoop, QSize
from qgis.PyQt.QtGui import QColor

logging.basicConfig(
    stream=sys.stderr, level=logging.DEBUG, format="%(asctime)s %(levelname)s %(msg)s"
)


class ProjectFileNotFoundException(BaseException):
    message = 'Project file "%(project_filename)s" does not exist'


class InvalidFileExtensionException(BaseException):
    message = (
        'Project file "%(project_filename)s" has unknown file extension "%(extension)s"'
    )


class InvalidXmlFileException(BaseException):
    message = "Project file is an invalid XML document:\n%(xml_error)s"


class InvalidQgisFileException(BaseException):
    message = 'Project file "%(project_filename)s" is invalid QGIS file:\n%(error)s'


class InvalidLayersException(BaseException):
    message = 'Project file "%(project_filename)s" contains invalid layers'


class FailedThumbnailGenerationException(BaseException):
    message = "Failed to generate project thumbnail:\n%(reason)s"


def check_valid_project_file(project_filename: Path) -> None:
    logging.info("Check QGIS project file validity...")

    if not project_filename.exists():
        raise ProjectFileNotFoundException(project_filename=project_filename)

    if project_filename.suffix == ".qgs":
        try:
            with open(project_filename) as f:
                ElementTree.fromstring(f.read())
        except ElementTree.ParseError as err:
            raise InvalidXmlFileException(
                project_filename=project_filename, xml_error=err
            )
    elif project_filename.suffix != ".qgz":
        raise InvalidFileExtensionException(
            project_filename=project_filename, extension=project_filename.suffix
        )


def load_project_file(project_filename: Path) -> QgsProject:
    logging.info("Open QGIS project file...")

    start_app()

    project = QgsProject.instance()
    if not project.read(str(project_filename)):
        raise InvalidXmlFileException(error=project.error())

    return project


def extract_project_details(project: QgsProject) -> Dict[str, str]:
    """Extract project details"""
    logging.info("Extract project details...")

    details = {}

    logging.info("Reading QGIS project file...")
    map_settings = QgsMapSettings()

    def on_project_read(doc):
        r, _success = project.readNumEntry("Gui", "/CanvasColorRedPart", 255)
        g, _success = project.readNumEntry("Gui", "/CanvasColorGreenPart", 255)
        b, _success = project.readNumEntry("Gui", "/CanvasColorBluePart", 255)
        background_color = QColor(r, g, b)
        map_settings.setBackgroundColor(background_color)

        details["background_color"] = background_color.name()

        nodes = doc.elementsByTagName("mapcanvas")

        for i in range(nodes.size()):
            node = nodes.item(i)
            element = node.toElement()
            if (
                element.hasAttribute("name")
                and element.attribute("name") == "theMapCanvas"
            ):
                map_settings.readXml(node)

        map_settings.setRotation(0)
        map_settings.setOutputSize(QSize(1024, 768))

        details["extent"] = map_settings.extent().asWktPolygon()

    project.readProject.connect(on_project_read)
    project.read(project.fileName())

    details["crs"] = project.crs().authid()
    details["project_name"] = project.title()

    logging.info("Extracting layer and datasource details...")

    details["layers_by_id"] = get_layers_data(project)
    details["ordered_layer_ids"] = list(details["layers_by_id"].keys())

<<<<<<< HEAD
def check_layer_validity(project: QgsProject) -> List:
    logging.info("Check layer and datasource validity...")

    has_invalid_layers = False
    layers_summary = []

    for layer in project.mapLayers().values():
        error = layer.error()
        layer_data = {
            "id": layer.name(),
            "name": layer.name(),
            "crs": layer.crs().authid() if layer.crs() else None,
            "is_valid": layer.isValid(),
            "datasource": layer.dataProvider().uri().uri()
            if layer.dataProvider()
            else None,
            "error_summary": error.summary() if error.messageList() else "",
            "error_message": layer.error().message(),
            "filename": get_layer_filename(layer),
            "provider_error_summary": None,
            "provider_error_message": None,
        }
        layers_summary.append(layer_data)

        if layer_data["is_valid"]:
            continue

        has_invalid_layers = True
        data_provider = layer.dataProvider()

        if data_provider:
            data_provider_error = data_provider.error()

            layer_data["provider_error_summary"] = (
                data_provider_error.summary()
                if data_provider_error.messageList()
                else ""
            )
            layer_data["provider_error_message"] = data_provider_error.message()

            if not layer_data["provider_error_summary"]:
                service = data_provider.uri().service()
                if service:
                    layer_data[
                        "provider_error_summary"
                    ] = f'Unable to connect to service "{service}"'

                host = data_provider.uri().host()
                port = (
                    int(data_provider.uri().port())
                    if data_provider.uri().port()
                    else None
                )
                if host and (is_localhost(host, port) or has_ping(host)):
                    layer_data[
                        "provider_error_summary"
                    ] = f'Unable to connect to host "{host}"'

        else:
            layer_data["provider_error_summary"] = "No data provider available"

    if has_invalid_layers:
        raise InvalidLayersException(layers_summary=layers_summary)

    return layers_summary
=======
    logging.info(
        f'QGIS project layer checks\n{layers_data_to_string(details["layers_by_id"])}',
    )

    return details
>>>>>>> eb641125


def generate_thumbnail(project: QgsProject, thumbnail_filename: Path) -> None:
    """Create a thumbnail for the project

    As from https://docs.qgis.org/3.16/en/docs/pyqgis_developer_cookbook/composer.html#simple-rendering

    Args:
        project (QgsProject)
        thumbnail_filename (Path)
    """
    logging.info("Generate project thumbnail image...")

    map_settings = QgsMapSettings()
    layer_tree = project.layerTreeRoot()

    def on_project_read(doc):
        r, _success = project.readNumEntry("Gui", "/CanvasColorRedPart", 255)
        g, _success = project.readNumEntry("Gui", "/CanvasColorGreenPart", 255)
        b, _success = project.readNumEntry("Gui", "/CanvasColorBluePart", 255)
        map_settings.setBackgroundColor(QColor(r, g, b))

        nodes = doc.elementsByTagName("mapcanvas")

        for i in range(nodes.size()):
            node = nodes.item(i)
            element = node.toElement()
            if (
                element.hasAttribute("name")
                and element.attribute("name") == "theMapCanvas"
            ):
                map_settings.readXml(node)

        map_settings.setRotation(0)
        map_settings.setTransformContext(project.transformContext())
        map_settings.setPathResolver(project.pathResolver())
        map_settings.setOutputSize(QSize(100, 100))
        map_settings.setLayers(reversed(list(layer_tree.customLayerOrder())))
        # print(f'output size: {map_settings.outputSize().width()} {map_settings.outputSize().height()}')
        # print(f'layers: {[layer.name() for layer in map_settings.layers()]}')

    project.readProject.connect(on_project_read)
    project.read(project.fileName())

    renderer = QgsMapRendererParallelJob(map_settings)

    event_loop = QEventLoop()
    renderer.finished.connect(event_loop.quit)
    renderer.start()

    event_loop.exec_()

    img = renderer.renderedImage()

    if not img.save(str(thumbnail_filename)):
        raise FailedThumbnailGenerationException(reason="Failed to save.")<|MERGE_RESOLUTION|>--- conflicted
+++ resolved
@@ -122,79 +122,11 @@
     details["layers_by_id"] = get_layers_data(project)
     details["ordered_layer_ids"] = list(details["layers_by_id"].keys())
 
-<<<<<<< HEAD
-def check_layer_validity(project: QgsProject) -> List:
-    logging.info("Check layer and datasource validity...")
-
-    has_invalid_layers = False
-    layers_summary = []
-
-    for layer in project.mapLayers().values():
-        error = layer.error()
-        layer_data = {
-            "id": layer.name(),
-            "name": layer.name(),
-            "crs": layer.crs().authid() if layer.crs() else None,
-            "is_valid": layer.isValid(),
-            "datasource": layer.dataProvider().uri().uri()
-            if layer.dataProvider()
-            else None,
-            "error_summary": error.summary() if error.messageList() else "",
-            "error_message": layer.error().message(),
-            "filename": get_layer_filename(layer),
-            "provider_error_summary": None,
-            "provider_error_message": None,
-        }
-        layers_summary.append(layer_data)
-
-        if layer_data["is_valid"]:
-            continue
-
-        has_invalid_layers = True
-        data_provider = layer.dataProvider()
-
-        if data_provider:
-            data_provider_error = data_provider.error()
-
-            layer_data["provider_error_summary"] = (
-                data_provider_error.summary()
-                if data_provider_error.messageList()
-                else ""
-            )
-            layer_data["provider_error_message"] = data_provider_error.message()
-
-            if not layer_data["provider_error_summary"]:
-                service = data_provider.uri().service()
-                if service:
-                    layer_data[
-                        "provider_error_summary"
-                    ] = f'Unable to connect to service "{service}"'
-
-                host = data_provider.uri().host()
-                port = (
-                    int(data_provider.uri().port())
-                    if data_provider.uri().port()
-                    else None
-                )
-                if host and (is_localhost(host, port) or has_ping(host)):
-                    layer_data[
-                        "provider_error_summary"
-                    ] = f'Unable to connect to host "{host}"'
-
-        else:
-            layer_data["provider_error_summary"] = "No data provider available"
-
-    if has_invalid_layers:
-        raise InvalidLayersException(layers_summary=layers_summary)
-
-    return layers_summary
-=======
     logging.info(
         f'QGIS project layer checks\n{layers_data_to_string(details["layers_by_id"])}',
     )
 
     return details
->>>>>>> eb641125
 
 
 def generate_thumbnail(project: QgsProject, thumbnail_filename: Path) -> None:
