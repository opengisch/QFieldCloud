version: "3.9"

x-logging: &default-logging
  driver: "json-file"
  options:
    max-size: "100m"
    max-file: "10"
    tag: "{{.ImageName}}|{{.Name}}|{{.ImageFullID}}|{{.FullID}}"

services:
  app: &default-django
    build:
      context: ./docker-app
      target: webserver_runtime
      network: host
    restart: unless-stopped
    command: >
      gunicorn
        qfieldcloud.wsgi:application
        --bind 0.0.0.0:8000
        --timeout ${GUNICORN_TIMEOUT_S}
        --max-requests ${GUNICORN_MAX_REQUESTS}
        --workers ${GUNICORN_WORKERS}
        --threads ${GUNICORN_THREADS}
    volumes:
      - static_volume:/usr/src/app/staticfiles
      - media_volume:/usr/src/app/mediafiles/
    environment:
      DJANGO_ALLOWED_HOSTS: ${DJANGO_ALLOWED_HOSTS}
      DJANGO_SETTINGS_MODULE: ${DJANGO_SETTINGS_MODULE}
      SECRET_KEY: ${SECRET_KEY}
      DEBUG: ${DEBUG}
      ENVIRONMENT: ${ENVIRONMENT}
      SENTRY_DSN: ${SENTRY_DSN}
      SENTRY_RELEASE: ${SENTRY_RELEASE}
      # Sentry environment should not be configured like this, but I never made it work with `sentry_sdk.init(environment=ENVIRONMENT)`.
      SENTRY_ENVIRONMENT: ${ENVIRONMENT}
      SENTRY_SAMPLE_RATE: ${SENTRY_SAMPLE_RATE}
      POSTGRES_DB: ${POSTGRES_DB}
      POSTGRES_DB_TEST: test_${POSTGRES_DB}
      POSTGRES_USER: ${POSTGRES_USER}
      POSTGRES_PASSWORD: ${POSTGRES_PASSWORD}
      POSTGRES_HOST: ${POSTGRES_HOST}
      POSTGRES_PORT: ${POSTGRES_PORT}
      POSTGRES_SSLMODE: ${POSTGRES_SSLMODE}
      STORAGE_ACCESS_KEY_ID: ${STORAGE_ACCESS_KEY_ID}
      STORAGE_SECRET_ACCESS_KEY: ${STORAGE_SECRET_ACCESS_KEY}
      STORAGE_BUCKET_NAME: ${STORAGE_BUCKET_NAME}
      STORAGE_REGION_NAME: ${STORAGE_REGION_NAME}
      STORAGE_ENDPOINT_URL: ${STORAGE_ENDPOINT_URL}
      QFIELDCLOUD_DEFAULT_NETWORK: ${QFIELDCLOUD_DEFAULT_NETWORK:-${COMPOSE_PROJECT_NAME}_default}
      GEODB_HOST: ${GEODB_HOST}
      GEODB_PORT: ${GEODB_PORT}
      GEODB_USER: ${GEODB_USER}
      GEODB_PASSWORD: ${GEODB_PASSWORD}
      GEODB_DB: ${GEODB_DB}
      ACCOUNT_EMAIL_VERIFICATION: ${ACCOUNT_EMAIL_VERIFICATION}
      EMAIL_HOST: ${EMAIL_HOST}
      EMAIL_USE_TLS: ${EMAIL_USE_TLS}
      EMAIL_USE_SSL: ${EMAIL_USE_SSL}
      EMAIL_PORT: ${EMAIL_PORT}
      EMAIL_HOST_USER: ${EMAIL_HOST_USER}
      EMAIL_HOST_PASSWORD: ${EMAIL_HOST_PASSWORD}
      DEFAULT_FROM_EMAIL: ${DEFAULT_FROM_EMAIL}
      # Settings below are specific to worker_wrapper
      # TODO : move this to the worker_wrapper service and keep things DRY (yaml syntax expert needed)
      TMP_DIRECTORY: ${TMP_DIRECTORY}
      QFIELDCLOUD_HOST: ${QFIELDCLOUD_HOST}
      QFIELDCLOUD_ADMIN_URI: ${QFIELDCLOUD_ADMIN_URI}
      QFIELDCLOUD_WORKER_QFIELDCLOUD_URL: ${QFIELDCLOUD_WORKER_QFIELDCLOUD_URL}
      QFIELDCLOUD_SUBSCRIPTION_MODEL: ${QFIELDCLOUD_SUBSCRIPTION_MODEL}
      QFIELDCLOUD_AUTH_TOKEN_EXPIRATION_HOURS: ${QFIELDCLOUD_AUTH_TOKEN_EXPIRATION_HOURS}
      QFIELDCLOUD_DEFAULT_TIME_ZONE: ${QFIELDCLOUD_DEFAULT_TIME_ZONE}
      QFIELDCLOUD_QGIS_IMAGE_NAME: ${QFIELDCLOUD_QGIS_IMAGE_NAME:-${COMPOSE_PROJECT_NAME}-qgis}
      QFIELDCLOUD_TRANSFORMATION_GRIDS_VOLUME_NAME: ${COMPOSE_PROJECT_NAME}_transformation_grids
      WEB_HTTP_PORT: ${WEB_HTTP_PORT}
      WEB_HTTPS_PORT: ${WEB_HTTPS_PORT}
    logging:
      driver: "json-file"
      options:
        max-size: "1000m"
        max-file: "10"
        tag: "{{.ImageName}}|{{.Name}}|{{.ImageFullID}}|{{.FullID}}"
    labels:
      ofelia.enabled: "true"
      ofelia.job-exec.runcrons.no-overlap: "true"
      ofelia.job-exec.runcrons.schedule: "@every 1m"
      ofelia.job-exec.runcrons.command: python manage.py runcrons

  nginx:
    build:
      context: ./docker-nginx
    restart: unless-stopped
    volumes:
<<<<<<< HEAD
      - ./conf/nginx/pages/:/var/www/html/pages/
      - ./conf/nginx/templates/:/etc/nginx/templates/
      - ./conf/nginx/certs/:/etc/nginx/certs/:ro
      - ./conf/nginx/options-ssl-nginx.conf:/etc/nginx/options-ssl-nginx.conf
      - ./conf/nginx/dhparams:/etc/nginx/dhparams/:ro
      - ./conf/nginx/99-autoreload.sh:/docker-entrypoint.d/99-autoreload.sh
      - ./conf/certbot/conf:/etc/letsencrypt:ro
=======
      - ./docker-nginx/certs/:/etc/nginx/certs/:ro
>>>>>>> bd7b3a1c
      - certbot_www:/var/www/certbot
    ports:
      - ${WEB_HTTP_PORT}:80
      - ${WEB_HTTPS_PORT}:443
    environment:
      QFIELDCLOUD_HOST: ${QFIELDCLOUD_HOST}
      QFIELDCLOUD_TLS_CERT: ${QFIELDCLOUD_TLS_CERT}
      QFIELDCLOUD_TLS_KEY: ${QFIELDCLOUD_TLS_KEY}
      QFIELDCLOUD_TLS_DHPARAMS: ${QFIELDCLOUD_TLS_DHPARAMS}
      WEB_HTTP_PORT: ${WEB_HTTP_PORT}
      WEB_HTTPS_PORT: ${WEB_HTTPS_PORT}
    logging:
      driver: "json-file"
      options:
        max-size: "1000m"
        max-file: "10"
        tag: "{{.ImageName}}|{{.Name}}|{{.ImageFullID}}|{{.FullID}}"

  mkcert:
    image: vishnunair/docker-mkcert
    environment:
      domain: ${QFIELDCLOUD_HOST}
    volumes:
      - ./docker-nginx/certs/:/root/.local/share/mkcert/
    command: /bin/sh -c 'mkcert -install && for i in $$(echo $$domain | sed "s/,/ /g"); do [ ! -f /root/.local/share/mkcert/$$i.pem ] && mkcert $$i; done && tail -f -n0 /etc/hosts'

  certbot:
    image: certbot/certbot
    restart: unless-stopped
    volumes:
      - ./conf/certbot/conf:/etc/letsencrypt
      - certbot_www:/var/www/certbot
    entrypoint: "/bin/sh -c 'trap exit TERM; while :; do certbot renew; sleep 12h & wait $${!}; done;'"

  qgis:
    build:
      context: ./docker-qgis
      network: host
      args:
        DEBUG_BUILD: ${DEBUG}
    tty: true
    command: bash -c "echo QGIS built"
    logging: *default-logging

  worker_wrapper:
    <<: *default-django
    build:
      context: ./docker-app
      network: host
      target: worker_wrapper_runtime
    command: python manage.py dequeue
    user: root # TODO change me to least privileged docker-capable user on the host (/!\ docker users!=hosts users, use UID rather than username)
    volumes:
      # TODO : how can we reuse static/media volumes from default-django to keep things DRY (yaml syntax expert needed)
      - static_volume:/usr/src/app/staticfiles
      - media_volume:/usr/src/app/mediafiles/
      - transformation_grids:/transformation_grids
      - /var/run/docker.sock:/var/run/docker.sock
      - ${LOG_DIRECTORY}:/log
      - ${TMP_DIRECTORY}:/tmp
    logging: *default-logging
    scale: ${QFIELDCLOUD_WORKER_REPLICAS}
    stop_grace_period: 15m

  ofelia:
    image: mcuadros/ofelia:v0.3.4
    restart: unless-stopped
    depends_on:
      - app
    command: daemon --docker
    volumes:
      - /var/run/docker.sock:/var/run/docker.sock:ro

  mirror_transformation_grids:
    image: k3rnelpan1c/alpine-wget:latest
    command: |
      wget --mirror https://cdn.proj.org/ -P /transformation_grids --no-host-directories
      chmod a+r /transformation_grids/*
    volumes:
      - transformation_grids:/transformation_grids

  memcached:
    image: memcached:1
    expose:
      - "11211:11211"

volumes:
  static_volume:
  media_volume:
  transformation_grids:
  certbot_www:<|MERGE_RESOLUTION|>--- conflicted
+++ resolved
@@ -92,17 +92,10 @@
       context: ./docker-nginx
     restart: unless-stopped
     volumes:
-<<<<<<< HEAD
-      - ./conf/nginx/pages/:/var/www/html/pages/
-      - ./conf/nginx/templates/:/etc/nginx/templates/
-      - ./conf/nginx/certs/:/etc/nginx/certs/:ro
-      - ./conf/nginx/options-ssl-nginx.conf:/etc/nginx/options-ssl-nginx.conf
-      - ./conf/nginx/dhparams:/etc/nginx/dhparams/:ro
-      - ./conf/nginx/99-autoreload.sh:/docker-entrypoint.d/99-autoreload.sh
+      - ./docker-nginx/certs/:/etc/nginx/certs/:ro
+      - ./docker-nginx/dhparams:/etc/nginx/dhparams/:ro
       - ./conf/certbot/conf:/etc/letsencrypt:ro
-=======
-      - ./docker-nginx/certs/:/etc/nginx/certs/:ro
->>>>>>> bd7b3a1c
+      - ./conf/nginx/config:/etc/nginx/config/:ro
       - certbot_www:/var/www/certbot
     ports:
       - ${WEB_HTTP_PORT}:80
@@ -114,6 +107,9 @@
       QFIELDCLOUD_TLS_DHPARAMS: ${QFIELDCLOUD_TLS_DHPARAMS}
       WEB_HTTP_PORT: ${WEB_HTTP_PORT}
       WEB_HTTPS_PORT: ${WEB_HTTPS_PORT}
+      LETSENCRYPT_EMAIL: ${LETSENCRYPT_EMAIL}
+      LETSENCRYPT_STAGING: ${LETSENCRYPT_STAGING}
+      LETSENCRYPT_RSA_KEY_SIZE: ${LETSENCRYPT_RSA_KEY_SIZE}
     logging:
       driver: "json-file"
       options:
